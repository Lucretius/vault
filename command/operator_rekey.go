package command

import (
	"bytes"
	"fmt"
	"io"
	"os"
	"strings"

	"github.com/fatih/structs"
	"github.com/hashicorp/vault/api"
	"github.com/hashicorp/vault/helper/password"
	"github.com/hashicorp/vault/helper/pgpkeys"
	"github.com/mitchellh/cli"
	"github.com/posener/complete"
)

var _ cli.Command = (*OperatorRekeyCommand)(nil)
var _ cli.CommandAutocomplete = (*OperatorRekeyCommand)(nil)

type OperatorRekeyCommand struct {
	*BaseCommand

	flagCancel       bool
	flagInit         bool
	flagKeyShares    int
	flagKeyThreshold int
	flagNonce        string
	flagPGPKeys      []string
	flagStatus       bool
	flagTarget       string
	flagVerify       bool

	// Backup options
	flagBackup         bool
	flagBackupDelete   bool
	flagBackupRetrieve bool

	// Deprecations
	// TODO: remove in 0.9.0
	flagDelete       bool
	flagRecoveryKey  bool
	flagRetrieve     bool
	flagStoredShares int

	testStdin io.Reader // for tests
}

func (c *OperatorRekeyCommand) Synopsis() string {
	return "Generates new unseal keys"
}

func (c *OperatorRekeyCommand) Help() string {
	helpText := `
Usage: vault rekey [options] [KEY]

  Generates a new set of unseal keys. This can optionally change the total
  number of key shares or the required threshold of those key shares to
  reconstruct the master key. This operation is zero downtime, but it requires
  the Vault is unsealed and a quorum of existing unseal keys are provided.

  An unseal key may be provided directly on the command line as an argument to
  the command. If key is specified as "-", the command will read from stdin. If
  a TTY is available, the command will prompt for text.

  Initialize a rekey:

      $ vault operator rekey \
          -init \
          -key-shares=15 \
          -key-threshold=9

  Rekey and encrypt the resulting unseal keys with PGP:

      $ vault operator rekey \
          -init \
          -key-shares=3 \
          -key-threshold=2 \
          -pgp-keys="keybase:hashicorp,keybase:jefferai,keybase:sethvargo"

  Store encrypted PGP keys in Vault's core:

      $ vault operator rekey \
          -init \
          -pgp-keys="..." \
          -backup

  Retrieve backed-up unseal keys:

      $ vault operator rekey -backup-retrieve

  Delete backed-up unseal keys:

      $ vault operator rekey -backup-delete

` + c.Flags().Help()
	return strings.TrimSpace(helpText)
}

func (c *OperatorRekeyCommand) Flags() *FlagSets {
	set := c.flagSet(FlagSetHTTP | FlagSetOutputFormat)

	f := set.NewFlagSet("Common Options")

	f.BoolVar(&BoolVar{
		Name:    "init",
		Target:  &c.flagInit,
		Default: false,
		Usage: "Initialize the rekeying operation. This can only be done if no " +
			"rekeying operation is in progress. Customize the new number of key " +
			"shares and key threshold using the -key-shares and -key-threshold " +
			"flags.",
	})

	f.BoolVar(&BoolVar{
		Name:    "cancel",
		Target:  &c.flagCancel,
		Default: false,
		Usage: "Reset the rekeying progress. This will discard any submitted " +
			"unseal keys or configuration.",
	})

	f.BoolVar(&BoolVar{
		Name:    "status",
		Target:  &c.flagStatus,
		Default: false,
		Usage: "Print the status of the current attempt without providing an " +
			"unseal key.",
	})

	f.IntVar(&IntVar{
		Name:       "key-shares",
		Aliases:    []string{"n"},
		Target:     &c.flagKeyShares,
		Default:    5,
		Completion: complete.PredictAnything,
		Usage: "Number of key shares to split the generated master key into. " +
			"This is the number of \"unseal keys\" to generate.",
	})

	f.IntVar(&IntVar{
		Name:       "key-threshold",
		Aliases:    []string{"t"},
		Target:     &c.flagKeyThreshold,
		Default:    3,
		Completion: complete.PredictAnything,
		Usage: "Number of key shares required to reconstruct the master key. " +
			"This must be less than or equal to -key-shares.",
	})

	f.StringVar(&StringVar{
		Name:       "nonce",
		Target:     &c.flagNonce,
		Default:    "",
		EnvVar:     "",
		Completion: complete.PredictAnything,
		Usage: "Nonce value provided at initialization. The same nonce value " +
			"must be provided with each unseal key.",
	})

	f.StringVar(&StringVar{
		Name:       "target",
		Target:     &c.flagTarget,
		Default:    "barrier",
		EnvVar:     "",
		Completion: complete.PredictSet("barrier", "recovery"),
		Usage: "Target for rekeying. \"recovery\" only applies when HSM support " +
			"is enabled.",
	})

	f.BoolVar(&BoolVar{
		Name:    "verify",
		Target:  &c.flagVerify,
		Default: false,
		Usage: "Indicates that the action (-status, -cancel, or providing a key " +
			"share) will be affecting verification for the current rekey " +
			"attempt.",
	})

	f.VarFlag(&VarFlag{
		Name:       "pgp-keys",
		Value:      (*pgpkeys.PubKeyFilesFlag)(&c.flagPGPKeys),
		Completion: complete.PredictAnything,
		Usage: "Comma-separated list of paths to files on disk containing " +
			"public GPG keys OR a comma-separated list of Keybase usernames using " +
			"the format \"keybase:<username>\". When supplied, the generated " +
			"unseal keys will be encrypted and base64-encoded in the order " +
			"specified in this list.",
	})

	f = set.NewFlagSet("Backup Options")

	f.BoolVar(&BoolVar{
		Name:    "backup",
		Target:  &c.flagBackup,
		Default: false,
		Usage: "Store a backup of the current PGP encrypted unseal keys in " +
			"Vault's core. The encrypted values can be recovered in the event of " +
			"failure or discarded after success. See the -backup-delete and " +
			"-backup-retrieve options for more information. This option only " +
			"applies when the existing unseal keys were PGP encrypted.",
	})

	f.BoolVar(&BoolVar{
		Name:    "backup-delete",
		Target:  &c.flagBackupDelete,
		Default: false,
		Usage:   "Delete any stored backup unseal keys.",
	})

	f.BoolVar(&BoolVar{
		Name:    "backup-retrieve",
		Target:  &c.flagBackupRetrieve,
		Default: false,
		Usage: "Retrieve the backed-up unseal keys. This option is only available " +
			"if the PGP keys were provided and the backup has not been deleted.",
	})

	// Deprecations
	// TODO: remove in 0.9.0
	f.BoolVar(&BoolVar{
		Name:    "delete", // prefer -backup-delete
		Target:  &c.flagDelete,
		Default: false,
		Hidden:  true,
		Usage:   "",
	})

	f.BoolVar(&BoolVar{
		Name:    "retrieve", // prefer -backup-retrieve
		Target:  &c.flagRetrieve,
		Default: false,
		Hidden:  true,
		Usage:   "",
	})

	f.BoolVar(&BoolVar{
		Name:    "recovery-key", // prefer -target=recovery
		Target:  &c.flagRecoveryKey,
		Default: false,
		Hidden:  true,
		Usage:   "",
	})

	// Kept to keep scripts passing the flag working, but not used
	f.IntVar(&IntVar{
		Name:    "stored-shares",
		Target:  &c.flagStoredShares,
		Default: 0,
		Hidden:  true,
		Usage:   "",
	})

	return set
}

func (c *OperatorRekeyCommand) AutocompleteArgs() complete.Predictor {
	return complete.PredictAnything
}

func (c *OperatorRekeyCommand) AutocompleteFlags() complete.Flags {
	return c.Flags().Completions()
}

func (c *OperatorRekeyCommand) Run(args []string) int {
	f := c.Flags()

	if err := f.Parse(args); err != nil {
		c.UI.Error(err.Error())
		return 1
	}

	args = f.Args()
	if len(args) > 1 {
		c.UI.Error(fmt.Sprintf("Too many arguments (expected 0-1, got %d)", len(args)))
		return 1
	}

	// Deprecations
	// TODO: remove in 0.9.0
	if c.flagDelete {
		if Format(c.UI) == "table" {
			c.UI.Warn(wrapAtLength(
				"WARNING! The -delete flag is deprecated. Please use -backup-delete " +
					"instead. This flag will be removed in Vault 0.11 (or later)."))
		}
		c.flagBackupDelete = true
	}
	if c.flagRetrieve {
		if Format(c.UI) == "table" {
			c.UI.Warn(wrapAtLength(
				"WARNING! The -retrieve flag is deprecated. Please use -backup-retrieve " +
					"instead. This flag will be removed in Vault 0.11 (or later)."))
		}
		c.flagBackupRetrieve = true
	}
	if c.flagRecoveryKey {
		if Format(c.UI) == "table" {
			c.UI.Warn(wrapAtLength(
				"WARNING! The -recovery-key flag is deprecated. Please use -target=recovery " +
					"instead. This flag will be removed in Vault 0.11 (or later)."))
		}
		c.flagTarget = "recovery"
	}

	// Create the client
	client, err := c.Client()
	if err != nil {
		c.UI.Error(err.Error())
		return 2
	}

	switch {
	case c.flagBackupDelete:
		return c.backupDelete(client)
	case c.flagBackupRetrieve:
		return c.backupRetrieve(client)
	case c.flagCancel:
		return c.cancel(client)
	case c.flagInit:
		return c.init(client)
	case c.flagStatus:
		return c.status(client)
	default:
		// If there are no other flags, prompt for an unseal key.
		key := ""
		if len(args) > 0 {
			key = strings.TrimSpace(args[0])
		}
		return c.provide(client, key)
	}
}

// init starts the rekey process.
func (c *OperatorRekeyCommand) init(client *api.Client) int {
	// Handle the different API requests
	var fn func(*api.RekeyInitRequest) (*api.RekeyStatusResponse, error)
	switch strings.ToLower(strings.TrimSpace(c.flagTarget)) {
	case "barrier":
		fn = client.Sys().RekeyInit
	case "recovery", "hsm":
		fn = client.Sys().RekeyRecoveryKeyInit
	default:
		c.UI.Error(fmt.Sprintf("Unknown target: %s", c.flagTarget))
		return 1
	}

	// Make the request
	status, err := fn(&api.RekeyInitRequest{
		SecretShares:        c.flagKeyShares,
		SecretThreshold:     c.flagKeyThreshold,
		StoredShares:        c.flagStoredShares,
		PGPKeys:             c.flagPGPKeys,
		Backup:              c.flagBackup,
		RequireVerification: c.flagVerify,
	})
	if err != nil {
		c.UI.Error(fmt.Sprintf("Error initializing rekey: %s", err))
		return 2
	}

	// Print warnings about recovery, etc.
	if len(c.flagPGPKeys) == 0 {
		if Format(c.UI) == "table" {
			c.UI.Warn(wrapAtLength(
				"WARNING! If you lose the keys after they are returned, there is no " +
					"recovery. Consider canceling this operation and re-initializing " +
					"with the -pgp-keys flag to protect the returned unseal keys along " +
					"with -backup to allow recovery of the encrypted keys in case of " +
					"emergency. You can delete the stored keys later using the -delete " +
					"flag."))
			c.UI.Output("")
		}
	}
	if len(c.flagPGPKeys) > 0 && !c.flagBackup {
		if Format(c.UI) == "table" {
			c.UI.Warn(wrapAtLength(
				"WARNING! You are using PGP keys for encrypted the resulting unseal " +
					"keys, but you did not enable the option to backup the keys to " +
					"Vault's core. If you lose the encrypted keys after they are " +
					"returned, you will not be able to recover them. Consider canceling " +
					"this operation and re-running with -backup to allow recovery of the " +
					"encrypted unseal keys in case of emergency. You can delete the " +
					"stored keys later using the -delete flag."))
			c.UI.Output("")
		}
	}

	// Provide the current status
	return c.printStatus(status)
}

// cancel is used to abort the rekey process.
func (c *OperatorRekeyCommand) cancel(client *api.Client) int {
	// Handle the different API requests
	var fn func() error
	switch strings.ToLower(strings.TrimSpace(c.flagTarget)) {
	case "barrier":
		fn = client.Sys().RekeyCancel
		if c.flagVerify {
			fn = client.Sys().RekeyVerificationCancel
		}
	case "recovery", "hsm":
		fn = client.Sys().RekeyRecoveryKeyCancel
		if c.flagVerify {
			fn = client.Sys().RekeyRecoveryKeyVerificationCancel
		}

	default:
		c.UI.Error(fmt.Sprintf("Unknown target: %s", c.flagTarget))
		return 1
	}

	// Make the request
	if err := fn(); err != nil {
		c.UI.Error(fmt.Sprintf("Error canceling rekey: %s", err))
		return 2
	}

	c.UI.Output("Success! Canceled rekeying (if it was started)")
	return 0
}

// provide prompts the user for the seal key and posts it to the update root
// endpoint. If this is the last unseal, this function outputs it.
func (c *OperatorRekeyCommand) provide(client *api.Client, key string) int {
	var statusFn func() (interface{}, error)
	var updateFn func(string, string) (interface{}, error)

	switch strings.ToLower(strings.TrimSpace(c.flagTarget)) {
	case "barrier":
		statusFn = func() (interface{}, error) {
			return client.Sys().RekeyStatus()
		}
		updateFn = func(s1 string, s2 string) (interface{}, error) {
			return client.Sys().RekeyUpdate(s1, s2)
		}
		if c.flagVerify {
			statusFn = func() (interface{}, error) {
				return client.Sys().RekeyVerificationStatus()
			}
			updateFn = func(s1 string, s2 string) (interface{}, error) {
				return client.Sys().RekeyVerificationUpdate(s1, s2)
			}
		}
	case "recovery", "hsm":
		statusFn = func() (interface{}, error) {
			return client.Sys().RekeyRecoveryKeyStatus()
		}
		updateFn = func(s1 string, s2 string) (interface{}, error) {
			return client.Sys().RekeyRecoveryKeyUpdate(s1, s2)
		}
		if c.flagVerify {
			statusFn = func() (interface{}, error) {
				return client.Sys().RekeyRecoveryKeyVerificationStatus()
			}
			updateFn = func(s1 string, s2 string) (interface{}, error) {
				return client.Sys().RekeyRecoveryKeyVerificationUpdate(s1, s2)
			}
		}
	default:
		c.UI.Error(fmt.Sprintf("Unknown target: %s", c.flagTarget))
		return 1
	}

	status, err := statusFn()
	if err != nil {
		c.UI.Error(fmt.Sprintf("Error getting rekey status: %s", err))
		return 2
	}

	var started bool
	var nonce string

	switch status.(type) {
	case *api.RekeyStatusResponse:
		stat := status.(*api.RekeyStatusResponse)
		started = stat.Started
		nonce = stat.Nonce
	case *api.RekeyVerificationStatusResponse:
		stat := status.(*api.RekeyVerificationStatusResponse)
		started = stat.Started
		nonce = stat.Nonce
	default:
		c.UI.Error("Unknown status type")
		return 1
	}

	// Verify a root token generation is in progress. If there is not one in
	// progress, return an error instructing the user to start one.
	if !started {
		c.UI.Error(wrapAtLength(
			"No rekey is in progress. Start a rekey process by running " +
				"\"vault rekey -init\"."))
		return 1
	}

	switch key {
	case "-": // Read from stdin
		nonce = c.flagNonce

		// Pull our fake stdin if needed
		stdin := (io.Reader)(os.Stdin)
		if c.testStdin != nil {
			stdin = c.testStdin
		}

		var buf bytes.Buffer
		if _, err := io.Copy(&buf, stdin); err != nil {
			c.UI.Error(fmt.Sprintf("Failed to read from stdin: %s", err))
			return 1
		}

		key = buf.String()
	case "": // Prompt using the tty
		// Nonce value is not required if we are prompting via the terminal
		w := getWriterFromUI(c.UI)
		fmt.Fprintf(w, "Rekey operation nonce: %s\n", nonce)
		fmt.Fprintf(w, "Unseal Key (will be hidden): ")
		key, err = password.Read(os.Stdin)
		fmt.Fprintf(w, "\n")
		if err != nil {
			if err == password.ErrInterrupted {
				c.UI.Error("user canceled")
				return 1
			}

			c.UI.Error(wrapAtLength(fmt.Sprintf("An error occurred attempting to "+
				"ask for the unseal key. The raw error message is shown below, but "+
				"usually this is because you attempted to pipe a value into the "+
				"command or you are executing outside of a terminal (tty). If you "+
				"want to pipe the value, pass \"-\" as the argument to read from "+
				"stdin. The raw error was: %s", err)))
			return 1
		}
	default: // Supplied directly as an arg
		nonce = c.flagNonce
	}

	// Trim any whitespace from they key, especially since we might have
	// prompted the user for it.
	key = strings.TrimSpace(key)

	// Verify we have a nonce value
	if nonce == "" {
		c.UI.Error("Missing nonce value: specify it via the -nonce flag")
		return 1
	}

	// Provide the key, this may potentially complete the update
	resp, err := updateFn(key, nonce)
	if err != nil {
		c.UI.Error(fmt.Sprintf("Error posting unseal key: %s", err))
		return 2
	}

	var complete bool
	var mightContainUnsealKeys bool

	switch resp.(type) {
	case *api.RekeyUpdateResponse:
		complete = resp.(*api.RekeyUpdateResponse).Complete
		mightContainUnsealKeys = true
	case *api.RekeyVerificationUpdateResponse:
		complete = resp.(*api.RekeyVerificationUpdateResponse).Complete
	default:
		c.UI.Error("Unknown update response type")
		return 1
	}

	if !complete {
		return c.status(client)
	}

	if mightContainUnsealKeys {
		return c.printUnsealKeys(client, status.(*api.RekeyStatusResponse),
			resp.(*api.RekeyUpdateResponse))
	}

	c.UI.Output("Rekey verification successful.")
	return 0
}

// status is used just to fetch and dump the status.
func (c *OperatorRekeyCommand) status(client *api.Client) int {
	// Handle the different API requests
	var fn func() (interface{}, error)
	switch strings.ToLower(strings.TrimSpace(c.flagTarget)) {
	case "barrier":
		fn = func() (interface{}, error) {
			return client.Sys().RekeyStatus()
		}
		if c.flagVerify {
			fn = func() (interface{}, error) {
				return client.Sys().RekeyVerificationStatus()
			}
		}
	case "recovery", "hsm":
		fn = func() (interface{}, error) {
			return client.Sys().RekeyRecoveryKeyStatus()
		}
		if c.flagVerify {
			fn = func() (interface{}, error) {
				return client.Sys().RekeyRecoveryKeyVerificationStatus()
			}
		}
	default:
		c.UI.Error(fmt.Sprintf("Unknown target: %s", c.flagTarget))
		return 1
	}

	// Make the request
	status, err := fn()
	if err != nil {
		c.UI.Error(fmt.Sprintf("Error reading rekey status: %s", err))
		return 2
	}

	return c.printStatus(status)
}

// backupRetrieve retrieves the stored backup keys.
func (c *OperatorRekeyCommand) backupRetrieve(client *api.Client) int {
	// Handle the different API requests
	var fn func() (*api.RekeyRetrieveResponse, error)
	switch strings.ToLower(strings.TrimSpace(c.flagTarget)) {
	case "barrier":
		fn = client.Sys().RekeyRetrieveBackup
	case "recovery", "hsm":
		fn = client.Sys().RekeyRetrieveRecoveryBackup
	default:
		c.UI.Error(fmt.Sprintf("Unknown target: %s", c.flagTarget))
		return 1
	}

	// Make the request
	storedKeys, err := fn()
	if err != nil {
		c.UI.Error(fmt.Sprintf("Error retrieving rekey stored keys: %s", err))
		return 2
	}

	secret := &api.Secret{
		Data: structs.New(storedKeys).Map(),
	}

	return OutputSecret(c.UI, secret)
}

// backupDelete deletes the stored backup keys.
func (c *OperatorRekeyCommand) backupDelete(client *api.Client) int {
	// Handle the different API requests
	var fn func() error
	switch strings.ToLower(strings.TrimSpace(c.flagTarget)) {
	case "barrier":
		fn = client.Sys().RekeyDeleteBackup
	case "recovery", "hsm":
		fn = client.Sys().RekeyDeleteRecoveryBackup
	default:
		c.UI.Error(fmt.Sprintf("Unknown target: %s", c.flagTarget))
		return 1
	}

	// Make the request
	if err := fn(); err != nil {
		c.UI.Error(fmt.Sprintf("Error deleting rekey stored keys: %s", err))
		return 2
	}

	c.UI.Output("Success! Delete stored keys (if they existed)")
	return 0
}

// printStatus dumps the status to output
func (c *OperatorRekeyCommand) printStatus(in interface{}) int {
	out := []string{}
	out = append(out, "Key | Value")

	switch in.(type) {
	case *api.RekeyStatusResponse:
		status := in.(*api.RekeyStatusResponse)
		out = append(out, fmt.Sprintf("Nonce | %s", status.Nonce))
		out = append(out, fmt.Sprintf("Started | %t", status.Started))
		if status.Started {
			out = append(out, fmt.Sprintf("Rekey Progress | %d/%d", status.Progress, status.Required))
			out = append(out, fmt.Sprintf("New Shares | %d", status.N))
			out = append(out, fmt.Sprintf("New Threshold | %d", status.T))
			out = append(out, fmt.Sprintf("Verification Required | %t", status.VerificationRequired))
		}
		if len(status.PGPFingerprints) > 0 {
			out = append(out, fmt.Sprintf("PGP Fingerprints | %s", status.PGPFingerprints))
			out = append(out, fmt.Sprintf("Backup | %t", status.Backup))
		}
	case *api.RekeyVerificationStatusResponse:
		status := in.(*api.RekeyVerificationStatusResponse)
		out = append(out, fmt.Sprintf("Nonce | %s", status.Nonce))
		out = append(out, fmt.Sprintf("Started | %t", status.Started))
		out = append(out, fmt.Sprintf("New Shares | %d", status.N))
		out = append(out, fmt.Sprintf("New Threshold | %d", status.T))
		out = append(out, fmt.Sprintf("Verification Progress | %d/%d", status.Progress, status.T))
	default:
		c.UI.Error("Unknown status type")
		return 1
	}

	switch Format(c.UI) {
	case "table":
		c.UI.Output(tableOutput(out, nil))
		return 0
	default:
		return OutputData(c.UI, in)
	}
}

func (c *OperatorRekeyCommand) printUnsealKeys(client *api.Client, status *api.RekeyStatusResponse, resp *api.RekeyUpdateResponse) int {
	switch Format(c.UI) {
	case "table":
	default:
		return OutputData(c.UI, resp)
	}

	// Space between the key prompt, if any, and the output
	c.UI.Output("")

	// Provide the keys
	var haveB64 bool
	if resp.KeysB64 != nil && len(resp.KeysB64) == len(resp.Keys) {
		haveB64 = true
	}
	for i, key := range resp.Keys {
		if len(resp.PGPFingerprints) > 0 {
			if haveB64 {
				c.UI.Output(fmt.Sprintf("Key %d fingerprint: %s; value: %s", i+1, resp.PGPFingerprints[i], resp.KeysB64[i]))
			} else {
				c.UI.Output(fmt.Sprintf("Key %d fingerprint: %s; value: %s", i+1, resp.PGPFingerprints[i], key))
			}
		} else {
			if haveB64 {
				c.UI.Output(fmt.Sprintf("Key %d: %s", i+1, resp.KeysB64[i]))
			} else {
				c.UI.Output(fmt.Sprintf("Key %d: %s", i+1, key))
			}
		}
	}

	c.UI.Output("")
	c.UI.Output(fmt.Sprintf("Operation nonce: %s", resp.Nonce))

	if len(resp.PGPFingerprints) > 0 && resp.Backup {
		c.UI.Output("")
		c.UI.Output(wrapAtLength(fmt.Sprintf(
			"The encrypted unseal keys are backed up to \"core/unseal-keys-backup\"" +
				"in the storage backend. Remove these keys at any time using " +
				"\"vault rekey -delete-backup\". Vault does not automatically remove " +
				"these keys.",
		)))
	}

<<<<<<< HEAD
	switch status.VerificationRequired {
	case false:
		c.UI.Output("")
		c.UI.Output(wrapAtLength(fmt.Sprintf(
			"Vault rekeyed with %d key shares and a key threshold of %d. Please "+
				"securely distributed the key shares printed above. When Vault is "+
				"re-sealed, restarted, or stopped, you must supply at least %d of "+
				"these keys to unseal it before it can start servicing requests.",
			status.N,
			status.T,
			status.T)))
	default:
		c.UI.Output("")
		c.UI.Output(wrapAtLength(fmt.Sprintf(
			"Vault has created a new key, split into %d key shares and a key threshold "+
				"of %d. These will not be active until after verification is complete. "+
				"Please securely distributed the key shares printed above. When Vault "+
				"is re-sealed, restarted, or stopped, you must supply at least %d of "+
				"these keys to unseal it before it can start servicing requests.",
			status.N,
			status.T,
			status.T)))
		c.UI.Output("")
		c.UI.Warn(wrapAtLength(
			"Again, these key shares are _not_ valid until verification is performed. " +
				"Do not lose or discard your current key shares until after verification " +
				"is complete or you will be unable to unseal Vault. The current " +
				"verification status, including initial nonce, is shown below.",
		))
		c.UI.Output("")

		c.flagVerify = true
		return c.status(client)
	}
=======
	c.UI.Output("")
	c.UI.Output(wrapAtLength(fmt.Sprintf(
		"Vault rekeyed with %d key shares and a key threshold of %d. Please "+
			"securely distributed the key shares printed above. When the Vault is "+
			"re-sealed, restarted, or stopped, you must supply at least %d of "+
			"these keys to unseal it before it can start servicing requests.",
		status.N,
		status.T,
		status.T)))
>>>>>>> 2f677549

	return 0
}<|MERGE_RESOLUTION|>--- conflicted
+++ resolved
@@ -756,7 +756,6 @@
 		)))
 	}
 
-<<<<<<< HEAD
 	switch status.VerificationRequired {
 	case false:
 		c.UI.Output("")
@@ -791,17 +790,6 @@
 		c.flagVerify = true
 		return c.status(client)
 	}
-=======
-	c.UI.Output("")
-	c.UI.Output(wrapAtLength(fmt.Sprintf(
-		"Vault rekeyed with %d key shares and a key threshold of %d. Please "+
-			"securely distributed the key shares printed above. When the Vault is "+
-			"re-sealed, restarted, or stopped, you must supply at least %d of "+
-			"these keys to unseal it before it can start servicing requests.",
-		status.N,
-		status.T,
-		status.T)))
->>>>>>> 2f677549
 
 	return 0
 }